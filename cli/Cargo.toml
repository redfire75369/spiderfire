--- conflicted
+++ resolved
@@ -6,11 +6,7 @@
 license = "MPL-2.0"
 
 [dependencies]
-<<<<<<< HEAD
 structopt = "0.3.25"
-=======
-clap = "2.33.3"
->>>>>>> df18729a
 ion = { path = "../ion" }
 modules = { path = "../modules" }
 mozjs = { package = "mozjs", git = "https://github.com/servo/rust-mozjs" }
